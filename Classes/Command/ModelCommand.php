<?php

declare(strict_types=1);

/*
 * This file is part of the package stefanfroemken/ext-kickstarter.
 *
 * For the full copyright and license information, please read the
 * LICENSE file that was distributed with this source code.
 */

namespace StefanFroemken\ExtKickstarter\Command;

use StefanFroemken\ExtKickstarter\Information\ExtensionInformation;
use StefanFroemken\ExtKickstarter\Information\ModelInformation;
use StefanFroemken\ExtKickstarter\Service\Creator\ModelCreatorService;
use StefanFroemken\ExtKickstarter\Traits\AskForExtensionKeyTrait;
use StefanFroemken\ExtKickstarter\Traits\ExtensionInformationTrait;
use Symfony\Component\Console\Command\Command;
use Symfony\Component\Console\Input\InputArgument;
use Symfony\Component\Console\Input\InputInterface;
use Symfony\Component\Console\Output\OutputInterface;
use Symfony\Component\Console\Style\SymfonyStyle;
use TYPO3\CMS\Core\Utility\GeneralUtility;
use TYPO3\CMS\Extbase\Persistence\ObjectStorage;

class ModelCommand extends Command
{
    use AskForExtensionKeyTrait;
    use ExtensionInformationTrait;

    private const DATA_TYPES = [
        'array',
        'bool',
        'float',
        'int',
        'string',
        'object',
        \DateTime::class,
        ObjectStorage::class,
    ];

    public function __construct(
        private readonly ModelCreatorService $modelCreatorService,
    ) {
        parent::__construct();
    }

    protected function configure(): void
    {
        $this->addArgument(
            'extension_key',
            InputArgument::OPTIONAL,
            'Provide the extension key you want to extend.',
        );
    }

    protected function execute(InputInterface $input, OutputInterface $output): int
    {
        $io = new SymfonyStyle($input, $output);
        $io->title('Welcome to the TYPO3 Extension Builder');

        $io->text([
            'We are here to assist you in creating a new TYPO3 Extbase Model.',
            'Now, we will ask you a few questions to customize the model according to your needs.',
            'Please take your time to answer them.',
        ]);

        $this->modelCreatorService->create($this->askForModelInformation($io, $input));

        return Command::SUCCESS;
    }

    private function askForModelInformation(SymfonyStyle $io, InputInterface $input): ModelInformation
    {
        $extensionInformation = $this->getExtensionInformation(
            $this->askForExtensionKey($io, $input->getArgument('extension_key')),
            $io
        );

        $modelClassName = $this->askForModelClassName($io);
        $mappedTableName = $this->askForMappedTableName($io, $modelClassName, $extensionInformation);

        return new ModelInformation(
            $extensionInformation,
            $modelClassName,
            $mappedTableName,
            $io->confirm('Should your model be created as entity? Else, it will be created as value object.'),
            $this->askForProperties($io, $mappedTableName, $extensionInformation),
        );
    }

    private function askForModelClassName(SymfonyStyle $io): string
    {
        $defaultModelClassName = null;

        do {
            $modelClassName = (string)$io->ask(
                'Please provide the class name of your new Extbase Model.',
                $defaultModelClassName,
            );

            if (preg_match('/^[0-9]/', $modelClassName)) {
                $io->error('Class name should not start with a number.');
                $defaultModelClassName = $this->tryToCorrectModelClassName($modelClassName);
                $validModelClassName = false;
            } elseif (preg_match('/[^a-zA-Z0-9]/', $modelClassName)) {
                $io->error('Class name contains invalid chars. Please provide just letters and numbers.');
                $defaultModelClassName = $this->tryToCorrectModelClassName($modelClassName);
                $validModelClassName = false;
            } elseif (preg_match('/^[A-Z][a-zA-Z0-9]+$/', $modelClassName) === 0) {
                $io->error('Action must be written in UpperCamelCase like "Blog".');
                $defaultModelClassName = $this->tryToCorrectModelClassName($modelClassName);
                $validModelClassName = false;
            } else {
                $validModelClassName = true;
            }
        } while (!$validModelClassName);

        return $modelClassName;
    }

    private function askForMappedTableName(
        SymfonyStyle $io,
        string $modelClassName,
        ExtensionInformation $extensionInformation
    ): string {
        $configuredTcaTables = $extensionInformation->getConfiguredTcaTables();

        if ($configuredTcaTables === []) {
            $io->error([
                'There are no TCA tables configured within your extension.',
                'Please create a TCA table with command "make:table" first.',
            ]);
            die();
        }

        $expectedTableName = sprintf(
            'tx_%s_domain_model_%s',
            str_replace('_', '', $extensionInformation->getExtensionKey()),
            strtolower($modelClassName),
        );

        $io->info([
            'Your domain model "' . $modelClassName . '" has to be mapped to a TCA table.',
            'In following list you see the configured TCA tables within your extension.',
        ]);

        return $io->choice(
            'Chose the TCA table you want to map your model to',
            $configuredTcaTables,
            in_array($expectedTableName, $configuredTcaTables, true) ? $expectedTableName : null,
        );
    }

    private function askForProperties(
        SymfonyStyle $io,
        string $mappedTableName,
        ExtensionInformation $extensionInformation
    ): array {
        $properties = [];
        $tableTca = $extensionInformation->getTcaForTable($mappedTableName);

        // Step 1: Handle domain fields
        $domainColumns = $extensionInformation->getDomainColumnNamesFromTca($tableTca);
        $domainFieldChoice = $io->choice(
            'Which domain fields should be included?',
            ['All', 'Choose manually'],
            'All'
        );

        $selectedDomainColumns = [];
        if ($domainFieldChoice === 'All') {
            $selectedDomainColumns = $domainColumns;
        } else {
            $selectedDomainColumns = $io->choice(
                'Select the domain fields you want to include in your model',
                $domainColumns,
                null,
                true
            );
        }

        // Step 2: Ask about system fields (all, none, or custom)
        $systemColumns = $extensionInformation->getSystemColumnNamesFromTca($tableTca);
        $systemFieldChoice = $io->choice(
            'Which system fields should be included?',
            ['All', 'None', 'Choose manually'],
            'None'
        );

        $selectedSystemColumns = [];
        if ($systemFieldChoice === 'All') {
            $selectedSystemColumns = $systemColumns;
        } elseif ($systemFieldChoice === 'Choose manually') {
            $selectedSystemColumns = $io->choice(
                'Select the system fields to include',
                $systemColumns,
                null,
                true
            );
        }

        // Combine selected columns
        $selectedColumns = array_merge($selectedDomainColumns, $selectedSystemColumns);

        // Process selected columns into properties
        foreach ($selectedColumns as $columnName) {
            $propertyName = GeneralUtility::underscoredToLowerCamelCase($columnName);

            $dataType = $io->choice(
                "Which data type you prefer for your property: \"{$propertyName}\"?",
                self::DATA_TYPES,
                'string'
            );

            // Basic meta
            $properties[$columnName] = [
                'propertyName' => $propertyName,
<<<<<<< HEAD
                'tcaType' => $tableTca['columns'][$columnName]['config']['type'] ?? 'input',
                'dataType' => $io->choice(
                    'Which data type do you prefer for the property "' . $propertyName . '"?',
                    self::DATA_TYPES,
                    'string'
                ),
=======
                'tcaType'      => $tableTca['columns'][$columnName]['config']['type'] ?? 'input',
                'dataType'     => $dataType,
>>>>>>> e7e40cea
            ];

            // handle object-initializable types
            if (!in_array($dataType, ['int', 'float', 'string', 'bool', 'array'], true)) {
                $properties[$columnName]['initializeObject'] = true;
                continue;
            }

            // 1) read TCA default, 2) convert to native, 3) ask user (pre-filled)
            $tcaDefault     = (string)($tableTca['columns'][$columnName]['config']['default'] ?? '');
            $defaultValue   = $this->askForDefaultValue($io, $propertyName, $dataType, $tcaDefault);

            $properties[$columnName]['defaultValue'] = $defaultValue;
        }

        return $properties;
    }

    private function askForDefaultValue(
        SymfonyStyle $io,
        string $propertyName,
        string $dataType,
        ?string $suggestedDefault = null
    ): mixed {
        return match ($dataType) {
            'int' => (int)$io->ask("Default value for '$propertyName' (int)", $suggestedDefault ?? '0'),
            'float' => (float)$io->ask("Default value for '$propertyName' (float)", $suggestedDefault ?? '0.0'),
            'bool' => $io->confirm("Default value for '$propertyName' (bool)?", (bool)$suggestedDefault),
            'string' => (string)$io->ask("Default value for '$propertyName' (string)", $suggestedDefault ?? ''),
            'array' => json_decode(
                (string)$io->ask("Default value for '$propertyName' (array, JSON format)", $suggestedDefault ? json_encode($suggestedDefault) : '[]'),
                true
            ),
            default => null,
        };
    }

    private function tryToCorrectModelClassName(string $givenModelClassName): string
    {
        // Remove invalid chars
        $cleanedModelClassName = preg_replace('/[^a-zA-Z0-9]/', '', $givenModelClassName);

        // Upper case first char
        return ucfirst($cleanedModelClassName);
    }
}<|MERGE_RESOLUTION|>--- conflicted
+++ resolved
@@ -217,17 +217,12 @@
             // Basic meta
             $properties[$columnName] = [
                 'propertyName' => $propertyName,
-<<<<<<< HEAD
                 'tcaType' => $tableTca['columns'][$columnName]['config']['type'] ?? 'input',
                 'dataType' => $io->choice(
                     'Which data type do you prefer for the property "' . $propertyName . '"?',
                     self::DATA_TYPES,
                     'string'
                 ),
-=======
-                'tcaType'      => $tableTca['columns'][$columnName]['config']['type'] ?? 'input',
-                'dataType'     => $dataType,
->>>>>>> e7e40cea
             ];
 
             // handle object-initializable types
